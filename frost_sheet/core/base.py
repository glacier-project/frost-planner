<<<<<<< HEAD
from pydantic import BaseModel, Field, model_validator
=======
from typing import Any
from pydantic import BaseModel, Field, model_validator, field_validator
>>>>>>> 67cc050a


class Task(BaseModel):
    """
    Represents a single, indivisible unit of work.

    A task is defined by its unique identifier, the machines that can process
    it, and its duration.

    Attributes:
        id (str):
            A global unique identifier for the task.
        name (str):
            The name of the task.
        processing_time (int):
            The time required to process the task.
        dependencies (list[str]):
            The identifiers of the tasks that must be completed before this task
            can start.
        requires (list[str]):
            The capabilities required to complete the task.
        machines (list[str]):
            The identifiers of the machines that can process this task.
        priority (int):
            The priority of the task. Lower values indicate higher priority.
        start_time (int
            The start time of the task.
        end_time (int):
            The end time of the task.

    """

    model_config = {"frozen": True}

    id: str = Field(
        description="A global unique identifier for the task.",
    )
    name: str = Field(
        description="The name of the task.",
    )
    processing_time: int = Field(
        gt=1,
        description="The time required to process the task.",
    )
    dependencies: list[str] = Field(
        default_factory=list,
        description="The identifiers of the tasks that must be "
        "completed before this task can start.",
    )
    requires: list[str] = Field(
        default_factory=list,
        description="The capabilities required to complete the task.",
    )
    priority: int = Field(
        default=1,
        gt=0,
        description="The priority of the task. Lower values indicate higher priority.",
    )

    def __str__(self) -> str:
        """
        Return string representation of the object.
        """
        return (
            f"Task("
            f"id={self.id}, "
            f"name={self.name}, "
            f"processing_time={self.processing_time}, "
            f"dependencies={self.dependencies}, "
            f"requires={self.requires}, "
            f"priority={self.priority})"
        )

    def __repr__(self) -> str:
        """
        Return repr string for the object.
        """
        return self.__str__()

    def __hash__(self) -> int:
        """
        Return hash value for the object.
        """
        return hash(
            (
                self.id,
                self.name,
                self.processing_time,
                tuple(self.dependencies),
                tuple(self.requires),
                self.priority,
            )
        )

    def __eq__(self, other: object) -> bool:
        """
        Check equality with another object.
        """
        if not isinstance(other, Task):
            msg = "Comparisons must be between Task instances."
            raise TypeError(msg)
        return (
            self.id == other.id
            and self.name == other.name
            and self.processing_time == other.processing_time
            and self.dependencies == other.dependencies
            and self.requires == other.requires
            and self.priority == other.priority
        )


class Job(BaseModel):
    """
    Represents a job consisting of multiple tasks.

    Attributes:
        id (str):
            A global unique identifier for the job.
        name (str):
            The name of the job.
        tasks (list[Task]):
            The tasks associated with the job.
        priority (int):
            The priority of the job. Lower values indicate higher priority.

    """

    model_config = {"frozen": True}

    id: str = Field(
        description="A global unique identifier for the job.",
    )
    name: str = Field(
        description="The name of the job.",
    )
    tasks: list[Task] = Field(
        default_factory=list,
        description="The tasks associated with the job.",
    )
    priority: int = Field(
        default=1,
        gt=0,
        description="The priority of the job. Lower values indicate "
        "higher priority.",
    )
    due_date: int | None = Field(
        default=None,
        ge=0,
        description="The due date for the job. If the job finishes after "
        "this date, it is considered tardy.",
    )

    @field_validator("tasks", mode="after")
    def _validate_tasks(cls, tasks: list[Task]) -> list[Task]:
        """
        Validates the tasks in the job.

        Args:
            tasks (list[Task]):
                The list of tasks to validate.

        Returns:
<<<<<<< HEAD
             Job:
                 The validated job instance.
=======
            list[Task]:
                The validated list of tasks.
>>>>>>> 67cc050a

        Raises:
             ValueError:
                 If any task IDs are duplicated.

        """
        # Sort and verify that tasks form a DAG
        tasks = _sort_tasks(tasks)

        # Make sure all task IDs are unique.
        task_ids = set()
        for t in tasks:
            if t.id in task_ids:
                msg = "Task IDs must be unique inside a job. "
                msg += f"Task ID {t.id} is duplicated."
                raise ValueError(msg)
            task_ids.add(t.id)
        return tasks

    def __str__(self) -> str:
        """
        Return string representation of the object.
        """
        return (
            f"Job("
            f"id={self.id}, "
            f"name={self.name}, "
            f"tasks={self.tasks}, "
            f"priority={self.priority})"
        )

    def __repr__(self) -> str:
        """
        Return repr string for the object.
        """
        return self.__str__()

    def __hash__(self) -> int:
        """
        Return hash value for the object.
        """
        return hash(
            (
                self.id,
                self.name,
                tuple(t.id for t in self.tasks),
                self.priority,
                self.due_date,
            )
        )

    def __eq__(self, other: object) -> bool:
        """
        Check equality with another object.
        """
        if not isinstance(other, Job):
            msg = "Comparisons must be between Job instances."
            raise TypeError(msg)
        return (
            self.id == other.id
            and self.name == other.name
            and self.tasks == other.tasks
            and self.priority == other.priority
            and self.due_date == other.due_date
        )


class Machine(BaseModel):
    """
    Represents a machine that can process tasks.

    Attributes:
        id (str):
            A global unique identifier for the machine.
        name (str):
            The name of the machine.
        capabilities (list[str]):
            The capabilities of the machine (e.g., "cutting", "welding").

    """

    model_config = {"frozen": True}

    id: str = Field(
        description="A global unique identifier for the machine.",
    )
    name: str = Field(
        description="The name of the machine.",
    )
    capabilities: list[str] = Field(
        default_factory=list,
        description="The capabilities of the machine.",
    )

    def __str__(self) -> str:
        """
        Return string representation of the object.
        """
        return (
            f"Machine(id={self.id}, name={self.name}, capabilities={self.capabilities})"
        )

    def __repr__(self) -> str:
        """
        Return repr string for the object.
        """
        return self.__str__()

    def __hash__(self) -> int:
        """
        Return hash value for the object.
        """
        return hash(
            (
                self.id,
                self.name,
                tuple(self.capabilities),
            )
        )

    def __eq__(self, other: object) -> bool:
        """
        Check equality with another object.
        """
        if not isinstance(other, Machine):
            msg = "Comparisons must be between Machine instances."
            raise TypeError(msg)
        return (
            self.id == other.id
            and self.name == other.name
            and self.capabilities == other.capabilities
        )


class SchedulingInstance(BaseModel):
    """
    Represents a scheduling instance containing a set of jobs that need to be
    scheduled on a set of machines.

    Attributes:
        jobs (list[Job]):
            The jobs to be scheduled.
        machines (list[Machine]):
            The machines available for scheduling.
        travel_times (dict[str, dict[str, int]]):
            The travel times between machines (source_machine_id ->
            {destination_machine_id -> time}).

    """

    model_config = {"frozen": True}

    jobs: list[Job] = Field(
        default_factory=list,
        description="The jobs to be scheduled.",
    )
    machines: list[Machine] = Field(
        default_factory=list,
        description="The machines available for scheduling.",
    )
    travel_times: dict[str, dict[str, int]] = Field(
        default_factory=dict,
        description="Travel times between machines (source_machine_id "
        "-> {destination_machine_id -> time}).",
    )

    def get_machine(self, machine_id: str) -> Machine | None:
        """
        Retrieves a machine by its ID.

        Args:
            machine_id (str):
                The ID of the machine to retrieve.

        Returns:
            Machine | None:
                The machine with the specified ID, or None if not found.

        """
        for machine in self.machines:
            if machine.id == machine_id:
                return machine
        return None

    def get_travel_time(self, m0: Machine, m1: Machine) -> int:
        """
        Retrieves the travel time between two machines.

        Args:
            m0 (Machine):
                The source machine.
            m1 (Machine):
                The destination machine.

        Returns:
            int:
                The travel time between the two machines, or -1 if not found.

        """
        if m0.id == m1.id:
            return 0
        if m0.id not in self.travel_times:
            msg = f"No travel times defined for machine {m0.id}."
            raise ValueError(msg)
        travel_time = self.travel_times[m0.id].get(m1.id, None)
        if travel_time is None:
            msg = f"No travel times defined from machine {m0.id} to machine {m1.id}."
            raise ValueError(msg)
        return travel_time

    def get_suitable_machines(self, task: Task) -> list[Machine]:
        """
        Finds all suitable machines for the given task based on its
         requirements.

        Args:
             task (Task):
                 The task to find suitable machines for.

        Returns:
             list[Machine]:
                 A list of machines that can execute the task.

        """
        return [
            m
            for m in self.machines
            if all(req in m.capabilities for req in task.requires)
        ]

    def __str__(self) -> str:
        """
        Return string representation of the object.
        """
        return (
            f"SchedulingInstance("
            f"jobs={self.jobs}, "
            f"machines={self.machines}, "
            f"travel_times={self.travel_times})"
        )

    def __repr__(self) -> str:
        """
        Return repr string for the object.
        """
        return self.__str__()


def _sort_tasks(tasks: list[Task]) -> list[Task]:
    """
    Performs a topological sort on the given list of tasks based on their
    dependencies using the Kahn's algorithm.

    This function assumes that the input list of tasks is a directed acyclic
    graph (DAG).

    Args:
        tasks (list[Task]): The list of tasks to sort.

    Raises:
        ValueError:
            If the input list of tasks is not a DAG.

    Returns:
        list[Task]:
            The sorted list of tasks.

    """
    if not tasks:
        return []

    incoming_edges = {m.id: list(m.dependencies) for m in tasks}
    neighbors = {n.id: [m for m in tasks if n.id in m.dependencies] for n in tasks}

    sorted_tasks: list[Task] = []
    stack = [task for task in tasks if not task.dependencies]

    if not stack:
        msg = (
            "Graph has no tasks without dependencies, indicating a cycle "
            "or an invalid DAG."
        )
        raise ValueError(msg)

    while stack:
        task = stack.pop()
        sorted_tasks.append(task)

        for neighbor in neighbors[task.id]:
            incoming_edges[neighbor.id].remove(task.id)

            if not incoming_edges[neighbor.id]:
                stack.append(neighbor)

    if len(sorted_tasks) != len(tasks):
        msg = "Graph is not a DAG, it contains at least one cycle"
        raise ValueError(msg)

    return sorted_tasks<|MERGE_RESOLUTION|>--- conflicted
+++ resolved
@@ -1,9 +1,5 @@
-<<<<<<< HEAD
-from pydantic import BaseModel, Field, model_validator
-=======
 from typing import Any
 from pydantic import BaseModel, Field, model_validator, field_validator
->>>>>>> 67cc050a
 
 
 class Task(BaseModel):
@@ -166,13 +162,8 @@
                 The list of tasks to validate.
 
         Returns:
-<<<<<<< HEAD
-             Job:
-                 The validated job instance.
-=======
             list[Task]:
                 The validated list of tasks.
->>>>>>> 67cc050a
 
         Raises:
              ValueError:
